import time
from typing import List, Dict
from tqdm import tqdm
import os
import multiprocessing
from w1.data_processor import DataProcessor
import constants
from global_utils import get_file_name, make_dir, plot_sales_data
import json
import argparse
from datetime import datetime
from pprint import pprint

CURRENT_FOLDER_NAME = os.path.dirname(os.path.abspath(__file__))


class DP(DataProcessor):
    def __init__(self, file_path: str) -> None:
        super().__init__(file_path)

    def get_file_path(self) -> str:
        return self._fp

    def get_file_name(self) -> str:
        return self._file_name

    def get_n_rows(self) -> int:
        return self._n_rows


def revenue_per_region(dp: DP) -> Dict:
    data_reader = dp.data_reader
    data_reader_gen = (row for row in data_reader)

    # skip first row as it is the column name
    _ = next(data_reader_gen)

    aggregate = dict()

    for row in tqdm(data_reader_gen):
        if row[constants.OutDataColNames.COUNTRY] not in aggregate:
            aggregate[row[constants.OutDataColNames.COUNTRY]] = 0
        aggregate[row[constants.OutDataColNames.COUNTRY]] += dp.to_float(row[constants.OutDataColNames.TOTAL_PRICE])

    return aggregate


def get_sales_information(file_path: str) -> Dict:
    # Initialize
    dp = DP(file_path=file_path)

    # print stats
    dp.describe(column_names=[constants.OutDataColNames.UNIT_PRICE, constants.OutDataColNames.TOTAL_PRICE])

    # return total revenue and revenue per region
    return {
        'total_revenue': dp.aggregate(column_name=constants.OutDataColNames.TOTAL_PRICE),
        'revenue_per_region': revenue_per_region(dp),
        'file_name': get_file_name(file_path)
    }


# batches the files based on the number of processes
def batch_files(file_paths: List[str], n_processes: int) -> List[set]:
    if n_processes > len(file_paths):
<<<<<<< HEAD
        return []#### [YOUR CODE HERE] ####

    n_per_batch = len(file_paths) // n_processes#### [YOUR CODE HERE] ####

    first_set_len = n_processes * n_per_batch
    first_set = file_paths[0:first_set_len]
    second_set = file_paths[first_set_len:]#### [YOUR CODE HERE] ####
=======
        return #### [YOUR CODE HERE] ####

    n_per_batch = #### [YOUR CODE HERE] ####

    first_set_len = n_processes * n_per_batch
    first_set = file_paths[0:first_set_len]
    second_set = #### [YOUR CODE HERE] ####
>>>>>>> 226b8f4b

    batches = [set(file_paths[i:i + n_per_batch]) for i in range(0, len(first_set), n_per_batch)]
    for ind, each_file in enumerate(second_set):
        #### [YOUR CODE HERE] ####
<<<<<<< HEAD
        batches[ind].add(each_file)
=======
>>>>>>> 226b8f4b

    return batches


# Fetch the revenue data from a file
def run(file_names: List[str], n_process: int) -> List[Dict]:
    st = time.time()

    print("Process : {}".format(n_process))
    folder_path = os.path.join(os.path.dirname(os.path.abspath(__file__)), 'data')
    file_paths = [os.path.join(folder_path, file_name) for file_name in file_names]
    revenue_data = [get_sales_information(file_path) for file_path in file_paths]

    en = time.time()

    print(f"Batch for process-{n_process} time taken {en - st}")
    return revenue_data


def flatten(lst: List[List]) -> List:
    return [item for sublist in lst for item in sublist]


def main() -> List[Dict]:
    """
    Use the `batch_files` method to create batches of files that needs to be run in each process
    Use the `run` method to fetch revenue data for a given batch of files

    Use multiprocessing module to process batches of data in parallel
    Check `multiprocessing.Pool` and `pool.starmap` methods to help you wit the task

    At the end check the overall time taken in this code vs the time taken in W1 code


    :return: Revenue data in the below format

    [{
        'total_revenue': float,
        'revenue_per_region': {
                                'China': float,
                                'France': float,
                                'Germany': float,
                                'India': float,
                                'Italy': float,
                                'Japan': float,
                                'Russia': float,
                                'United Kingdom': float,
                                'United States': float},
        'file_name': str
    },{
        'total_revenue': float,
        'revenue_per_region': {
                                'China': float,
                                'France': float,
                                'Germany': float,
                                'India': float,
                                'Italy': float,
                                'Japan': float,
                                'Russia': float,
                                'United Kingdom': float,
                                'United States': float},
        'file_name': str
    },
    ....
    ....
    ....
    ]
    """

    st = time.time()
    n_processes = 3 # you may modify this number - check out multiprocessing.cpu_count() as well

    parser = argparse.ArgumentParser(description="Choose from one of these : [tst|sml|bg]")
    parser.add_argument('--type',
                        default='tst',
                        choices=['tst', 'sml', 'bg'],
                        help='Type of data to generate')
    args = parser.parse_args()

    data_folder_path = os.path.join(CURRENT_FOLDER_NAME, '..', constants.DATA_FOLDER_NAME, args.type)
    files = [str(file) for file in os.listdir(data_folder_path) if str(file).endswith('csv')]

    output_save_folder = os.path.join(CURRENT_FOLDER_NAME, '..', 'output', args.type,
                                      datetime.now().strftime("%B %d %Y %H-%M-%S"))
    make_dir(output_save_folder)
    file_paths = [os.path.join(data_folder_path, file_name) for file_name in files]

    batches = batch_files(file_paths=file_paths, n_processes=n_processes)

<<<<<<< HEAD

    with multiprocessing.Pool(processes=n_processes) as pool:
        revenue_data = pool.starmap(run, [(batch, n_process) for n_process, batch in enumerate(batches)])
        revenue_data = flatten(revenue_data)

        
=======
    ######################################## YOUR CODE HERE ##################################################
    with multiprocessing.Pool(processes=n_processes) as pool:
        
    ######################################## YOUR CODE HERE ##################################################
>>>>>>> 226b8f4b

    en = time.time()
    print("Overall time taken : {}".format(en-st))

<<<<<<< HEAD
   
    for yearly_data in revenue_data:
        with open(os.path.join(output_save_folder, f'{yearly_data["file_name"]}.json'), 'w') as f:
            f.write(json.dumps(yearly_data))
        
        plot_sales_data(yearly_revenue=yearly_data['revenue_per_region'], year=yearly_data["file_name"],
                        plot_save_path=os.path.join(output_save_folder, f'{yearly_data["file_name"]}.png'))


        
        
    # should return revenue data
    return revenue_data
=======
    ######################################## YOUR CODE HERE ##################################################
    for yearly_data in revenue_data:
        

    ######################################## YOUR CODE HERE ##################################################
        
    # should return revenue data
    return #### [YOUR CODE HERE] ####
>>>>>>> 226b8f4b


if __name__ == '__main__':
    res = main()
    pprint(res)<|MERGE_RESOLUTION|>--- conflicted
+++ resolved
@@ -63,31 +63,18 @@
 # batches the files based on the number of processes
 def batch_files(file_paths: List[str], n_processes: int) -> List[set]:
     if n_processes > len(file_paths):
-<<<<<<< HEAD
-        return []#### [YOUR CODE HERE] ####
+        return []
 
     n_per_batch = len(file_paths) // n_processes#### [YOUR CODE HERE] ####
 
     first_set_len = n_processes * n_per_batch
     first_set = file_paths[0:first_set_len]
     second_set = file_paths[first_set_len:]#### [YOUR CODE HERE] ####
-=======
-        return #### [YOUR CODE HERE] ####
-
-    n_per_batch = #### [YOUR CODE HERE] ####
-
-    first_set_len = n_processes * n_per_batch
-    first_set = file_paths[0:first_set_len]
-    second_set = #### [YOUR CODE HERE] ####
->>>>>>> 226b8f4b
 
     batches = [set(file_paths[i:i + n_per_batch]) for i in range(0, len(first_set), n_per_batch)]
     for ind, each_file in enumerate(second_set):
-        #### [YOUR CODE HERE] ####
-<<<<<<< HEAD
+      
         batches[ind].add(each_file)
-=======
->>>>>>> 226b8f4b
 
     return batches
 
@@ -177,24 +164,16 @@
 
     batches = batch_files(file_paths=file_paths, n_processes=n_processes)
 
-<<<<<<< HEAD
 
     with multiprocessing.Pool(processes=n_processes) as pool:
         revenue_data = pool.starmap(run, [(batch, n_process) for n_process, batch in enumerate(batches)])
         revenue_data = flatten(revenue_data)
 
         
-=======
-    ######################################## YOUR CODE HERE ##################################################
-    with multiprocessing.Pool(processes=n_processes) as pool:
-        
-    ######################################## YOUR CODE HERE ##################################################
->>>>>>> 226b8f4b
 
     en = time.time()
     print("Overall time taken : {}".format(en-st))
 
-<<<<<<< HEAD
    
     for yearly_data in revenue_data:
         with open(os.path.join(output_save_folder, f'{yearly_data["file_name"]}.json'), 'w') as f:
@@ -208,16 +187,6 @@
         
     # should return revenue data
     return revenue_data
-=======
-    ######################################## YOUR CODE HERE ##################################################
-    for yearly_data in revenue_data:
-        
-
-    ######################################## YOUR CODE HERE ##################################################
-        
-    # should return revenue data
-    return #### [YOUR CODE HERE] ####
->>>>>>> 226b8f4b
 
 
 if __name__ == '__main__':
